import { query as datalogQuery } from "./datalog";
import { uuidCompare } from "./utils/uuid";
import * as s from "./store";

// Pattern variables
// -----------------

let _seed = 0;

function wildcard(friendlyName) {
  return makeVarImpl(`_${friendlyName}`, _seed++);
}

function makeVarImpl(x, level) {
  return `?${x}-${level}`;
}

// Where
// -----------------

class AttrNotFoundError extends Error {
  constructor(message) {
    super(message);
    this.name = "AttrNotFoundError";
  }
}

function idAttr(store, ns) {
  const attr = s.getPrimaryKeyAttr(store, ns);

  if (!attr) {
    throw new AttrNotFoundError(`Could not find id attr for ${ns}`);
  }
  return attr;
}

function defaultWhere(makeVar, store, etype, level) {
  return [eidWhere(makeVar, store, etype, level)];
}

function eidWhere(makeVar, store, etype, level) {
  return [
    makeVar(etype, level),
    idAttr(store, etype).id,
    makeVar(etype, level),
    makeVar("time", level),
  ];
}

function replaceInAttrPat(attrPat, needle, v) {
  return attrPat.map((x) => (x === needle ? v : x));
}

function refAttrPat(makeVar, store, etype, level, label) {
  const fwdAttr = s.getAttrByFwdIdentName(store, etype, label);
  const revAttr = s.getAttrByReverseIdentName(store, etype, label);
  const attr = fwdAttr || revAttr;

  if (!attr) {
    throw new AttrNotFoundError(`Could not find attr for ${[etype, label]}`);
  }

  if (attr["value-type"] !== "ref") {
    throw new Error(`Attr ${attr.id} is not a ref`);
  }

  const [_f, fwdEtype] = attr["forward-identity"];
  const [_r, revEtype] = attr["reverse-identity"];
  const nextLevel = level + 1;
  const attrPat = fwdAttr
    ? [
        makeVar(fwdEtype, level),
        attr.id,
        makeVar(revEtype, nextLevel),
        wildcard("time"),
      ]
    : [
        makeVar(fwdEtype, nextLevel),
        attr.id,
        makeVar(revEtype, level),
        wildcard("time"),
      ];

  const nextEtype = fwdAttr ? revEtype : fwdEtype;

  const isForward = Boolean(fwdAttr);

  return [nextEtype, nextLevel, attrPat, attr, isForward];
}

function parseValue(attr, v) {
  if (
    typeof v !== "object" ||
    v.hasOwnProperty("$in") ||
    v.hasOwnProperty("in")
  ) {
    return v;
  }

  const isDate = attr["checked-data-type"] === "date";

  if (v.hasOwnProperty("$gt")) {
    return {
      $comparator: true,
      $op: isDate
        ? function gtDate(triple) {
            return new Date(triple[2]) > new Date(v.$gt);
          }
        : function gt(triple) {
            return triple[2] > v.$gt;
          },
    };
  }
  if (v.hasOwnProperty("$gte")) {
    return {
      $comparator: true,
      $op: isDate
        ? function gteDate(triple) {
            return new Date(triple[2]) >= new Date(v.$gte);
          }
        : function gte(triple) {
            return triple[2] >= v.$gte;
          },
    };
  }

  if (v.hasOwnProperty("$lt")) {
    return {
      $comparator: true,
      $op: isDate
        ? function ltDate(triple) {
            return new Date(triple[2]) < new Date(v.$lt);
          }
        : function lt(triple) {
            return triple[2] < v.$lt;
          },
    };
  }
  if (v.hasOwnProperty("$lte")) {
    return {
      $comparator: true,
      $op: isDate
        ? function lteDate(triple) {
            return new Date(triple[2]) <= new Date(v.$lte);
          }
        : function lte(triple) {
            return triple[2] <= v.$lte;
          },
    };
  }

  return v;
}

function valueAttrPat(makeVar, store, valueEtype, valueLevel, valueLabel, v) {
  const fwdAttr = s.getAttrByFwdIdentName(store, valueEtype, valueLabel);
  const revAttr = s.getAttrByReverseIdentName(store, valueEtype, valueLabel);
  const attr = fwdAttr || revAttr;

  if (!attr) {
    throw new AttrNotFoundError(
      `No attr for etype = ${valueEtype} label = ${valueLabel}`,
    );
  }

  if (v?.hasOwnProperty("$isNull")) {
    const idAttr = s.getAttrByFwdIdentName(store, valueEtype, "id");
    if (!idAttr) {
      throw new AttrNotFoundError(
        `No attr for etype = ${valueEtype} label = id`,
      );
    }

    return [
      makeVar(valueEtype, valueLevel),
      idAttr.id,
      { $isNull: { attrId: attr.id, isNull: v.$isNull, reverse: !fwdAttr } },
      wildcard("time"),
    ];
  }

<<<<<<< HEAD
  if (v?.hasOwnProperty("$like")) {
    return [
      makeVar(valueEtype, valueLevel),
      attr.id,
      { $like: v.$like },
      wildcard("time"),
    ];
  }


  return [makeVar(valueEtype, valueLevel), attr.id, v, wildcard("time")];
=======
  if (fwdAttr) {
    return [
      makeVar(valueEtype, valueLevel),
      attr.id,
      parseValue(attr, v),
      wildcard("time"),
    ];
  }
  return [v, attr.id, makeVar(valueEtype, valueLevel), wildcard("time")];
>>>>>>> 8f17596e
}

function refAttrPats(makeVar, store, etype, level, refsPath) {
  const [lastEtype, lastLevel, attrPats] = refsPath.reduce(
    (acc, label) => {
      const [etype, level, attrPats] = acc;
      const [nextEtype, nextLevel, attrPat] = refAttrPat(
        makeVar,
        store,
        etype,
        level,
        label,
      );
      return [nextEtype, nextLevel, [...attrPats, attrPat]];
    },
    [etype, level, []],
  );

  return [lastEtype, lastLevel, attrPats];
}

function whereCondAttrPats(makeVar, store, etype, level, path, v) {
  const refsPath = path.slice(0, path.length - 1);
  const valueLabel = path[path.length - 1];
  const [lastEtype, lastLevel, refPats] = refAttrPats(
    makeVar,
    store,
    etype,
    level,
    refsPath,
  );
  const valuePat = valueAttrPat(
    makeVar,
    store,
    lastEtype,
    lastLevel,
    valueLabel,
    v,
  );

  return refPats.concat([valuePat]);
}

function withJoin(where, join) {
  return join ? [join].concat(where) : where;
}

function isOrClauses([k, v]) {
  return k === "or" && Array.isArray(v);
}

function isAndClauses([k, v]) {
  return k === "and" && Array.isArray(v);
}

// Creates a makeVar that will namespace symbols for or clauses
// to prevent conflicts, except for the base etype
function genMakeVar(baseMakeVar, etype, orIdx) {
  return (x, lvl) => {
    if (x == etype) {
      return baseMakeVar(x, lvl);
    }
    return `${baseMakeVar(x, lvl)}-${orIdx}`;
  };
}

function parseWhereClauses(
  makeVar,
  clauseType /* 'or' | 'and' */,
  store,
  etype,
  level,
  whereValue,
) {
  const patterns = whereValue.map((w, i) => {
    const makeNamespacedVar = genMakeVar(makeVar, etype, i);
    return parseWhere(makeNamespacedVar, store, etype, level, w);
  });
  const joinSym = makeVar(etype, level);
  return { [clauseType]: { patterns, joinSym } };
}

// Given a path, returns a list of paths leading up to this path:
// growPath([1, 2, 3]) -> [[1], [1, 2], [1, 2, 3]]
function growPath(path) {
  const ret = [];
  for (let i = 1; i <= path.length; i++) {
    ret.push(path.slice(0, i));
  }
  return ret;
}

// Returns array of pattern arrays that should be grouped in OR
// to capture any intermediate nulls
function whereCondAttrPatsForNullIsTrue(makeVar, store, etype, level, path) {
  return growPath(path).map((path) =>
    whereCondAttrPats(makeVar, store, etype, level, path, { $isNull: true }),
  );
}

function parseWhere(makeVar, store, etype, level, where) {
  return Object.entries(where).flatMap(([k, v]) => {
    if (isOrClauses([k, v])) {
      return parseWhereClauses(makeVar, "or", store, etype, level, v);
    }
    if (isAndClauses([k, v])) {
      return parseWhereClauses(makeVar, "and", store, etype, level, v);
    }

    const path = k.split(".");

    if (v?.hasOwnProperty("$not")) {
      // `$not` won't pick up entities that are missing the attr, so we
      // add in a `$isNull` to catch those too.
      const notPats = whereCondAttrPats(makeVar, store, etype, level, path, v);
      const nilPats = whereCondAttrPatsForNullIsTrue(
        makeVar,
        store,
        etype,
        level,
        path,
      );
      return [
        {
          or: {
            patterns: [notPats, ...nilPats],
            joinSym: makeVar(etype, level),
          },
        },
      ];
    }

    if (v?.hasOwnProperty("$isNull") && v.$isNull === true && path.length > 1) {
      // Make sure we're capturing all of the intermediate paths that might be null
      // by checking for null at each step along the path
      return [
        {
          or: {
            patterns: whereCondAttrPatsForNullIsTrue(
              makeVar,
              store,
              etype,
              level,
              path,
            ),
            joinSym: makeVar(etype, level),
          },
        },
      ];
    }

    return whereCondAttrPats(makeVar, store, etype, level, path, v);
  });
}

function makeWhere(store, etype, level, where) {
  const makeVar = makeVarImpl;
  if (!where) {
    return defaultWhere(makeVar, store, etype, level);
  }
  const parsedWhere = parseWhere(makeVar, store, etype, level, where);
  return parsedWhere.concat(defaultWhere(makeVar, store, etype, level));
}

// Find
// -----------------

function makeFind(makeVar, etype, level) {
  return [makeVar(etype, level), makeVar("time", level)];
}

// extendObjects
// -----------------

function makeJoin(makeVar, store, etype, level, label, eid) {
  const [nextEtype, nextLevel, pat, attr, isForward] = refAttrPat(
    makeVar,
    store,
    etype,
    level,
    label,
  );
  const actualized = replaceInAttrPat(pat, makeVar(etype, level), eid);
  return [nextEtype, nextLevel, actualized, attr, isForward];
}

function extendObjects(makeVar, store, { etype, level, form }, objects) {
  const childQueries = Object.keys(form).filter((c) => c !== "$");
  if (!childQueries.length) {
    return Object.values(objects);
  }
  return Object.entries(objects).map(function extendChildren([eid, parent]) {
    const childResults = childQueries.map(function getChildResult(label) {
      const isSingular = Boolean(
        store.cardinalityInference &&
          store.linkIndex?.[etype]?.[label]?.isSingular,
      );

      try {
        const [nextEtype, nextLevel, join] = makeJoin(
          makeVar,
          store,
          etype,
          level,
          label,
          eid,
        );

        const childrenArray = queryOne(store, {
          etype: nextEtype,
          level: nextLevel,
          form: form[label],
          join,
        });

        const childOrChildren = isSingular ? childrenArray[0] : childrenArray;

        return { [label]: childOrChildren };
      } catch (e) {
        if (e instanceof AttrNotFoundError) {
          return { [label]: isSingular ? undefined : [] };
        }
        throw e;
      }
    });

    return childResults.reduce(function reduceChildren(parent, child) {
      return { ...parent, ...child };
    }, parent);
  });
}

// resolveObjects
// -----------------

function shouldIgnoreAttr(attrs, id) {
  const attr = attrs[id];
  return attr["value-type"] === "ref" && attr["forward-identity"][2] !== "id";
}

function cursorCompare(direction, typ) {
  switch (direction) {
    case "asc":
      switch (typ) {
        case "number":
          return (x, y) => x < y;
        case "uuid":
          return (x, y) => uuidCompare(x, y) === -1;
      }
    case "desc":
      switch (typ) {
        case "number":
          return (x, y) => x > y;
        case "uuid":
          return (x, y) => uuidCompare(x, y) === 1;
      }
  }
}

function isBefore(startCursor, direction, [e, _a, _v, t]) {
  return (
    cursorCompare(direction, "number")(t, startCursor[3]) ||
    (t === startCursor[3] &&
      cursorCompare(direction, "uuid")(e, startCursor[0]))
  );
}

function runDataloadAndReturnObjects(store, etype, direction, pageInfo, dq) {
  const aid = idAttr(store, etype).id;
  const idVecs = datalogQuery(store, dq).sort(function sortIdVecs(
    [_, tsA],
    [__, tsB],
  ) {
    return direction === "desc" ? tsB - tsA : tsA - tsB;
  });

  let objects = {};
  const startCursor = pageInfo?.["start-cursor"];
  for (const [id, time] of idVecs) {
    if (
      startCursor &&
      aid === startCursor[1] &&
      isBefore(startCursor, direction, [id, aid, id, time])
    ) {
      continue;
    }
    const obj = s.getAsObject(store, etype, id);
    if (obj) {
      objects[id] = obj;
    }
  }
  return objects;
}

function determineOrder(form) {
  const orderOpts = form.$?.order;
  if (!orderOpts) {
    return "asc";
  }

  return orderOpts[Object.keys(orderOpts)[0]] || "asc";
}

/**
 * Given a query like:
 *
 * {
 *   users: {
 *     $: { where: { name: "Joe" } },
 *   },
 * };
 *
 * `resolveObjects`, turns where clause: `{ name: "Joe" }`
 * into a datalog query. We then run the datalog query,
 * and reduce all the triples into objects.
 */
function resolveObjects(store, { etype, level, form, join, pageInfo }) {
  const limit = form.$?.limit || form.$?.first || form.$?.last;
  const offset = form.$?.offset;
  const before = form.$?.before;
  const after = form.$?.after;

  // Wait for server to tell us where we start if we don't start from the beginning
  if ((offset || before || after) && (!pageInfo || !pageInfo["start-cursor"])) {
    return [];
  }
  const where = withJoin(makeWhere(store, etype, level, form.$?.where), join);

  const find = makeFind(makeVarImpl, etype, level);

  const objs = runDataloadAndReturnObjects(
    store,
    etype,
    determineOrder(form),
    pageInfo,
    { where, find },
  );

  if (limit != null) {
    const entries = Object.entries(objs);
    if (entries.length <= limit) {
      return objs;
    }
    return Object.fromEntries(entries.slice(0, limit));
  }
  return objs;
}

/**
 * It's possible that we query
 * for an attribute that doesn't exist yet.
 *
 * { users: { $: { where: { nonExistentProperty: "foo" } } } }
 *
 * This swallows the missing attr error and returns
 * an empty result instead
 */
function guardedResolveObjects(store, opts) {
  try {
    return resolveObjects(store, opts);
  } catch (e) {
    if (e instanceof AttrNotFoundError) {
      return {};
    }
    throw e;
  }
}
/**
 * Given a query like:
 *
 * {
 *   users: {
 *     $: { where: { name: "Joe" } },
 *     posts: {},
 *   },
 * };
 *
 * `guardResolveObjects` will return the relevant `users` objects
 * `extendObjects` will then extend each `user` object with relevant `posts`.
 */
function queryOne(store, opts) {
  const objects = guardedResolveObjects(store, opts);
  return extendObjects(makeVarImpl, store, opts, objects);
}

function formatPageInfo(pageInfo) {
  const res = {};
  for (const [k, v] of Object.entries(pageInfo)) {
    res[k] = {
      startCursor: v["start-cursor"],
      endCursor: v["end-cursor"],
      hasNextPage: v["has-next-page?"],
      hasPreviousPage: v["has-previous-page?"],
    };
  }
  return res;
}

export default function query({ store, pageInfo, aggregate }, q) {
  const data = Object.keys(q).reduce(function reduceResult(res, k) {
    if (aggregate?.[k]) {
      // Aggregate doesn't return any join rows and has no children,
      // so don't bother querying further
      return res;
    }
    res[k] = queryOne(store, {
      etype: k,
      form: q[k],
      level: 0,
      pageInfo: pageInfo?.[k],
    });
    return res;
  }, {});

  const result = { data };
  if (pageInfo) {
    result.pageInfo = formatPageInfo(pageInfo);
  }

  if (aggregate) {
    result.aggregate = aggregate;
  }

  return result;
}<|MERGE_RESOLUTION|>--- conflicted
+++ resolved
@@ -179,19 +179,6 @@
     ];
   }
 
-<<<<<<< HEAD
-  if (v?.hasOwnProperty("$like")) {
-    return [
-      makeVar(valueEtype, valueLevel),
-      attr.id,
-      { $like: v.$like },
-      wildcard("time"),
-    ];
-  }
-
-
-  return [makeVar(valueEtype, valueLevel), attr.id, v, wildcard("time")];
-=======
   if (fwdAttr) {
     return [
       makeVar(valueEtype, valueLevel),
@@ -201,7 +188,6 @@
     ];
   }
   return [v, attr.id, makeVar(valueEtype, valueLevel), wildcard("time")];
->>>>>>> 8f17596e
 }
 
 function refAttrPats(makeVar, store, etype, level, refsPath) {
