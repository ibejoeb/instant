--- conflicted
+++ resolved
@@ -87,21 +87,9 @@
                       (let [res (query-reactive store-conn base-ctx instaql-query return-type)]
                         (swap! *instaql-query-results* assoc-in [session-id instaql-query] res)
                         res))]
-<<<<<<< HEAD
-        (f store-conn eph-store-atom {:socket socket
-                                      :second-socket second-socket})
-        (session/on-close store-conn eph-store-atom socket)
-        (session/on-close store-conn eph-store-atom second-socket)))))
-
-(defn- blocking-send-msg [{:keys [ws-conn id]} msg]
-  ;; XXX update get-session
-  (session/handle-receive *store-conn* *eph-store-atom* (rs/get-session @*store-conn* id) msg {})
-  (let [ret (ua/<!!-timeout ws-conn)]
-=======
         (try
           (f store-conn {:socket   socket
                          :socket-2 socket-2})
-
           (session/on-close store-conn socket)
           (session/on-close store-conn socket-2)
           (finally
@@ -116,7 +104,6 @@
                              (Thread/sleep 100)
                              (recur (a/<!! ws-conn))))))
         ret (deref work 1000 :timeout)]
->>>>>>> e9122ec3
     (assert (not= :timeout ret) "Timed out waiting for a response")
     ret))
 
@@ -141,13 +128,8 @@
                          socket
                          {:op :init :app-id non-existent-app-id})))))
       (testing "existing app"
-<<<<<<< HEAD
-        (let [{op :op event-auth :auth} (blocking-send-msg socket {:op :init :app-id zeneca-app-id})
-              store-auth (rs/get-auth store-conn zeneca-app-id id)]
-=======
         (let [{op :op event-auth :auth} (blocking-send-msg :init-ok socket {:op :init :app-id zeneca-app-id})
               store-auth (rs/get-auth @store-conn id)]
->>>>>>> e9122ec3
           (is (= :init-ok op))
           (is (= ["Zeneca-ex" nil] (pretty-auth event-auth)))
           (is (= ["Zeneca-ex" nil] (pretty-auth store-auth)))))
