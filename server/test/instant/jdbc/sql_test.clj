--- conflicted
+++ resolved
@@ -32,8 +32,7 @@
 (deftest in-progress-removes-itself-on-query-completion
   (let [in-progress (sql/make-statement-tracker)]
     (binding [sql/*in-progress-stmts* in-progress]
-<<<<<<< HEAD
-      (let [query (sql/select (aurora/conn-pool) ["select 1"])]
+      (let [query (sql/select (aurora/conn-pool :read) ["select 1"])]
         (is (= 0 (count @(:stmts in-progress))))))))
 
 (deftest merge-into
@@ -56,13 +55,9 @@
                                              :do-nothing]
                               :when-not-matched :do-nothing
                               :returning :.*})))))
-=======
-      (let [query (sql/select (aurora/conn-pool :read) ["select 1"])]
-        (is (= 0 (count @(:stmts in-progress))))))))
 
 (deftest cant-write-on-a-readonly-connection
   (is (thrown-with-msg? clojure.lang.ExceptionInfo
                         #"read-only-sql-transaction"
                         (sql/execute! (aurora/conn-pool :read)
-                                      ["insert into config (k, v) values ('a', '\"b\"'::jsonb)"]))))
->>>>>>> e9122ec3
+                                      ["insert into config (k, v) values ('a', '\"b\"'::jsonb)"]))))