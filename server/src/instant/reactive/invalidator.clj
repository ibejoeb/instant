--- conflicted
+++ resolved
@@ -382,30 +382,6 @@
 
 (defn start-worker [process-id store-conn wal-chan]
   (tracer/record-info! {:name "invalidation-worker/start"})
-<<<<<<< HEAD
-  (loop []
-    (let [wal-record (a/<!! wal-chan)]
-      (if-not wal-record
-        (tracer/record-info! {:name "invalidation-worker/shutdown"})
-        (let [{:keys [app-id tx-id]} wal-record]
-          (tracer/with-span! {:name "invalidator/work"
-                              :attributes {:app-id app-id :tx-id tx-id}}
-
-            (try
-              (let [sockets (invalidate! store-conn wal-record)]
-                (tracer/add-data! {:attributes {:num-sockets (count sockets)}})
-                (doseq [{:keys [id]} sockets]
-                  (tracer/with-span! {:name "invalidator/send-refresh"
-                                      :attributes {:session-id id}}
-                    (receive-queue/enqueue->receive-q app-id
-                                                      {:op :refresh
-                                                       :session-id id}))))
-              (catch Throwable t
-                (def -wal-record wal-record)
-                (def -store-value @store-conn)
-                (tracer/add-exception! t {:escaping? false}))))
-          (recur))))))
-=======
   (let [queue-with-workers
         (grouped-queue/start-grouped-queue-with-cpu-workers
          {:group-fn :app-id
@@ -429,24 +405,15 @@
               (tracer/record-info! {:name "invalidation-worker/shutdown"}))
             (do (grouped-queue/put! grouped-queue wal-record)
                 (recur))))))))
->>>>>>> e9122ec3
 
 (defn handle-byop-record [table-info app-id store-conn wal-record]
   (when-let [record (transform-byop-wal-record wal-record)]
     (try
       (let [sockets (invalidate-byop! table-info app-id store-conn record)]
         (tracer/add-data! {:attributes {:num-sockets (count sockets)}})
-<<<<<<< HEAD
-        (doseq [{:keys [id]} sockets]
-          (tracer/with-span! {:name "invalidator/send-refresh"
-                              :session-id id}
-            (receive-queue/enqueue->receive-q app-id
-                                              {:op :refresh
-=======
         (tracer/with-span! {:name "invalidator/send-refreshes"}
           (doseq [{:keys [id]} sockets]
             (receive-queue/enqueue->receive-q {:op :refresh
->>>>>>> e9122ec3
                                                :session-id id}))))
       (catch Throwable t
         (def -wal-record wal-record)
