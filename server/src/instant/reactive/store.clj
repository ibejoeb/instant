--- conflicted
+++ resolved
@@ -20,18 +20,12 @@
    [instant.jdbc.sql :as sql]
    [instant.lib.ring.websocket :as ws]
    [instant.util.async :as ua]
-<<<<<<< HEAD
-   [instant.util.tracer :as tracer]
-   [instant.util.exception :as ex]
-   [medley.core :refer [dissoc-in]]))
-=======
    [instant.util.coll :as ucoll]
    [instant.util.exception :as ex]
    [instant.util.tracer :as tracer])
   (:import
    (java.lang InterruptedException)
    (java.util.concurrent CancellationException)))
->>>>>>> e9122ec3
 
 (declare store-conn)
 
@@ -104,7 +98,7 @@
     (tracer/with-span! {:name span-name}
       (let [t1 (System/nanoTime)]
         (try
-          (locking conn      
+          (locking conn
             (let [t2  (System/nanoTime)
                   ret (d/transact! conn tx-data)
                   t3  (System/nanoTime)]
@@ -342,11 +336,7 @@
 ;; ------
 ;; datalog cache
 
-<<<<<<< HEAD
-(defn- -swap-datalog-cache-delay! [conn datalog-query delayed-call]
-  (let [lookup-ref [:datalog-query/query datalog-query]
-
-=======
+;; XXX: FIX
 (defn swap-datalog-cache! [conn app-id datalog-query-fn ctx datalog-query]
   (let [lookup-ref [:datalog-query/app-id+query [app-id datalog-query]]
         watcher-id (Object.)
@@ -358,22 +348,9 @@
                                  :watchers #{watcher-id}
                                  :cancel-signal (promise)
                                  :aborted? false})
->>>>>>> e9122ec3
         {:keys [db-after]}
         (transact! "store/swap-datalog-cache!"
                    conn
-<<<<<<< HEAD
-                   [[:db.fn/call (fn [db]
-                                   (if-let [existing (d/entity db lookup-ref)]
-                                     (when-not (:datalog-query/delayed-call existing)
-                                       [[:db/add
-                                         (:db/id existing)
-                                         :datalog-query/delayed-call delayed-call]])
-                                     [{:datalog-query/query datalog-query
-                                       :datalog-query/delayed-call delayed-call}]))]])]
-
-    (:datalog-query/delayed-call (d/entity db-after lookup-ref))))
-=======
                    [[:db.fn/call
                      (fn [db]
                        (if-let [existing (d/entity db lookup-ref)]
@@ -401,7 +378,6 @@
                           (if (:ok res)
                             (:result res)
                             (throw (:result res)))))
-
         cancel! (fn []
                   (tracer/with-span! {:name "store/datalog-query-cancel!"}
                     (deliver (:cancel-signal @result-delay) true)))]
@@ -464,7 +440,6 @@
               (throw t)))))
       (finally
         (swap! result-delay update :watchers disj watcher-id)))))
->>>>>>> e9122ec3
 
 ;; --------------
 ;; datalog loader
@@ -490,30 +465,15 @@
 ;; ------
 ;; subscriptions
 
-<<<<<<< HEAD
-(defn- -record-datalog-query-start! [conn ctx datalog-query coarse-topics]
-  (let [lookup-ref [:datalog-query/query datalog-query]]
-=======
+;; XXX: fix
 (defn record-datalog-query-start! [conn ctx datalog-query coarse-topics]
   (let [lookup-ref [:datalog-query/app-id+query [(:app-id ctx) datalog-query]]
         query-lookup-ref [:instaql-query/session-id+query [(:session-id ctx)
                                                            (:instaql-query ctx)]]]
->>>>>>> e9122ec3
     (transact! "store/record-datalog-query-start!"
                conn
                [[:db.fn/call
                  (fn [db]
-<<<<<<< HEAD
-                   (if-let [existing (d/entity db lookup-ref)]
-                     (when-not (:datalog-query/topics existing)
-                       [[:db/add (:db/id existing) :datalog-query/topics coarse-topics]])
-                     [{:datalog-query/query datalog-query
-                       :datalog-query/topics coarse-topics}]))]
-                {:subscription/session-id (:session-id ctx)
-                 :subscription/v (:v ctx)
-                 :subscription/instaql-query (:instaql-query ctx)
-                 :subscription/datalog-query lookup-ref}])))
-=======
                    (let [existing-datalog-query (d/entity db lookup-ref)
                          datalog-query-eid (or (:db/id existing-datalog-query)
                                                -1)
@@ -533,7 +493,6 @@
                              :subscription/instaql-query query-eid
                              :subscription/datalog-query datalog-query-eid}])]
                      (into datalog-query-txes subscription-txes)))]])))
->>>>>>> e9122ec3
 
 (defn- -record-datalog-query-finish!
   [conn datalog-query topics]
@@ -607,17 +566,6 @@
           (ucoll/seek (partial not= not-val) iv-part))))))
 
 (defn match-topic?
-<<<<<<< HEAD
-  [iv-topic dq-topic]
-  (ucoll/every?-var-args match-topic-part? iv-topic dq-topic))
-
-(defn- contains-matching-topic? [dq-topics iv-topic]
-  (some (partial match-topic? iv-topic) dq-topics))
-
-(defn- matching-topic-intersection? [iv-topics dq-topics]
-  (some (partial contains-matching-topic? dq-topics)
-        iv-topics))
-=======
   [[iv-idx iv-e iv-a iv-v]
    [dq-idx dq-e dq-a dq-v]]
   (and
@@ -634,7 +582,6 @@
         (match-topic? iv-topic dq-topic))
       dq-topics))
    iv-topics))
->>>>>>> e9122ec3
 
 (defn- mark-instaql-queries-stale-tx-data
   "Should be used in a db.fn/call. Returns transactions.
@@ -742,11 +689,7 @@
 ;; Websocket Helpers
 
 (defn send-event! [conn app-id sess-id event]
-<<<<<<< HEAD
   (let [{:keys [ws-conn]} (get-socket conn app-id sess-id)]
-=======
-  (let [{:keys [ws-conn]} (get-socket @conn sess-id)]
->>>>>>> e9122ec3
     (when-not ws-conn
       (ex/throw-socket-missing! sess-id))
     (try
@@ -785,7 +728,6 @@
   (stop)
   (start))
 
-<<<<<<< HEAD
 ;; -------------
 ;; Configuration
 
@@ -901,7 +843,7 @@
 
 (defn create-store []
   (Store. (atom {})))
-=======
+
 (defn before-ns-unload []
   (stop))
 
@@ -1022,5 +964,4 @@
                               :v 2}
                              (get hashes q))))
 
-      nil)))
->>>>>>> e9122ec3
+      nil)))