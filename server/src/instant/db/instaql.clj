(ns instant.db.instaql
  (:require [clojure.spec.alpha :as s]
            [instant.db.datalog :as d]
            [instant.data.constants :refer [zeneca-app-id]]
            [instant.db.model.attr :as attr-model]
            [instant.db.model.triple :as triple-model]
            [instant.jdbc.sql :as sql]
            [honey.sql :as hsql]
            [clojure.set :as set :refer [map-invert]]
            [clojure.string :as string]
            [instant.jdbc.aurora :as aurora]
            [instant.db.model.attr-pat :as attr-pat]
            [instant.util.json :refer [->json]]
            [instant.data.resolvers :as resolvers]
            [instant.util.tracer :as tracer]
            [instant.util.coll :as ucoll]
            [instant.model.rule :as rule-model]
            [instant.db.cel :as cel]
            [instant.util.exception :as ex]
            [instant.util.io :as io]
            [instant.util.uuid :as uuid-util]
            [instant.db.model.entity :as entity-model])
  (:import [java.util UUID]))

;; ----
;; Form

(defn where-value-valid? [x]
  (or (string? x) (uuid? x) (number? x) (boolean? x)))

(s/def ::$in (s/coll-of where-value-valid?
                       :kind vector?
                       :min-count 0
                       :into #{}))
;; Backwards compatibility
(s/def ::in ::$in)

(s/def ::$not where-value-valid?)
(s/def ::$isNull boolean?)
(s/def ::comparator (s/or :string string?
                          :number number?
                          :boolean boolean?))

(s/def ::$gt ::comparator)
(s/def ::$gte ::comparator)
(s/def ::$lt ::comparator)
(s/def ::$lte ::comparator)

(defn where-value-valid-keys? [m]
<<<<<<< HEAD
  (every? #{:in :$in :$not :$isNull :$like} (keys m)))

(s/def ::where-args-map (s/and
                         (s/keys :opt-un [::in ::$in ::$not ::$isNull ::$like])
=======
  (every? #{:in :$in :$not :$isNull :$gt :$gte :$lt :$lte} (keys m)))

(s/def ::where-args-map (s/and
                         (s/keys :opt-un [::in ::$in ::$not ::$isNull
                                          ::$gt ::$gte ::$lt ::$lte])
>>>>>>> 8f17596e
                         where-value-valid-keys?))

(s/def ::where-v
  (s/with-gen
    (s/or :value where-value-valid?
          :args-map ::where-args-map)
    #(s/gen #{"foo" (UUID/randomUUID) 25 true {:in [1 2 3]}})))

(s/def ::where-cond (s/or :cond (s/cat :path (s/coll-of string?) :v ::where-v)
                          :or (s/keys :req-un [::or])
                          :and (s/keys :req-un [::and])))
(s/def ::where-conds (s/coll-of ::where-cond))

(s/def ::k string?)

(s/def ::or (s/coll-of ::where-conds))
(s/def ::and (s/coll-of ::where-conds))
(s/def ::direction #{:asc :desc})

(s/def ::order (s/keys :req-un [::k ::direction]))
(s/def ::limit (s/and int? pos?))
(s/def ::first (s/and int? pos?))
(s/def ::last (s/and int? pos?))
(s/def ::offset (s/and int? #(>= % 0)))

(s/def ::byop-cursor (s/tuple any? string? ::triple-model/value))
(s/def ::normal-cursor (s/tuple ::triple-model/entity-id ::triple-model/attr-id ::triple-model/value int?))

(defn cursor-conformer [c]
  (case (count c)
    4 (s/conform ::normal-cursor c)
    3 (s/conform ::byop-cursor c)))

(s/def ::cursor (s/conformer cursor-conformer))
(s/def ::before ::cursor)
(s/def ::after ::cursor)
(s/def ::aggregate #{:count})

(s/def ::option-map (s/keys :opt-un [::where-conds
                                     ::order
                                     ::limit
                                     ::first
                                     ::last
                                     ::offset
                                     ::before
                                     ::after
                                     ::aggregate]))

(s/def ::forms (s/coll-of ::form))
(s/def ::child-forms ::forms)
(s/def ::form (s/keys :req-un [::k ::option-map ::child-forms]))

(defn or-where-cond? [[k v]]
  (and (= "or" (name k))
       (sequential? v)))

(defn and-where-cond? [[k v]]
  (and (= "and" (name k))
       (sequential? v)))

(defn- collapse-or-where-conds
  "Converts {:or [{:or [{:handle \"Jack\"}]}]} -> {:or [{:handle \"Jack\"}]}"
  [conds]
  (reduce (fn [acc [_k v :as c]]
            (if (or-where-cond? c)
              (apply conj acc (mapcat collapse-or-where-conds v))
              (conj acc c)))
          []
          conds))

(defn grow-paths
  "Given a path, creates a list of paths leading up to that path,
   including the path itself.
   (grow-paths [1 2 3]) => ((1) (1 2) (1 2 3))"
  [path]
  (map (fn [i]
         (take (inc i) path))
       (range (count path))))

(defn- coerce-where-cond
  "Splits keys into segments."
  [state [k v :as c]]
  (cond (or-where-cond? c)
        {:or (let [conds (map (fn [conds]
                                (map (partial coerce-where-cond state)
                                     (collapse-or-where-conds conds)))
                              v)]
               (if (seq conds)
                 conds
                 (ex/throw-validation-err!
                  :query
                  (:root state)
                  [{:expected 'non-empty-list?
                    :in (conj (:in state) :or)
                    :message "The list of `or` conditions can't be empty."}])))}
        (and-where-cond? c)
        {:and (let [conds (map (fn [conds]
                                 (map (partial coerce-where-cond state)
                                      conds))
                               v)]
                (if (seq conds)
                  conds
                  (ex/throw-validation-err!
                   :query
                   (:root state)
                   [{:expected 'non-empty-list?
                     :in (conj (:in state) :and)
                     :message "The list of `and` conditions can't be empty."}])))}

        (and (map? v) (contains? v :$not))
        ;; If the where cond has `not`, then the check will only include
        ;; entities where the entity has a triple with the attr. If the
        ;; attr is missing, then we won't find it. We add an extra
        ;; `isNull` check to ensure that we find the entity.
        (let [path (string/split (name k) #"\.")]
          {:or (concat [[[path v]]]
                       (map (fn [p]
                              [[p {:$isNull true}]])
                            (grow-paths path)))})

        (and (map? v) (contains? v :$isNull) (= true (:$isNull v)))
        ;; If the where cond has `$isNull=true`, then we
        ;; need it should match if any of the intermediate
        ;; paths are null
        (let [path (string/split (name k) #"\.")]
          {:or (concat [[[path v]]]
                       (map (fn [p]
                              [[p {:$isNull true}]])
                            (grow-paths path)))})

        :else [(string/split (name k) #"\.") v]))

(defn coerce-order [state order-map]
  (case (count order-map)
    0 nil
    1 (let [[k direction] (first order-map)]
        (if (#{"desc" "asc" :desc :asc} direction)
          (let [k (name k)]
            {:k k
             :direction (case direction
                          ("desc" :desc) :desc
                          ("asc" :asc) :asc)})
          (ex/throw-validation-err!
           :query
           (:root state)
           [{:expected 'valid-direction?
             :in (conj (:in state) k)
             :message (format "We only support \"asc\" or \"desc\" in the `order` clause. Got %s."
                              (->json direction))}])))
    (ex/throw-validation-err!
     :query
     (:root state)
     [{:expected 'single-key?
       :in (:in state)
       :message (format "We only support a single key in the `order` clause. Got %s."
                        (string/join "," (map name (keys order-map))))}])))

(defn- assert-map! [{:keys [in root]} x]
  (when-not (map? x)
    (ex/throw-validation-err!
     :query
     root
     [{:expected 'map? :in in}]))
  x)

(defn- assert-cursor! [{:keys [in root]} x]
  (let [err (fn [msg]
              (ex/throw-validation-err!
               :query
               root
               [{:expected 'join-row?
                 :in in
                 :message msg}]))]
    (when (not (sequential? x))
      (err (format "Expected a join row for the cursor, got %s."
                   (->json x))))
    (when (not (#{3 4} (count x)))
      (err (format "Expected a join row with 4 items for the cursor, got %s."
                   (->json x))))
    (let [[e a v t] x
          e-uuid (uuid-util/coerce e)
          a-uuid (uuid-util/coerce a)]
      (when (not a-uuid)
        (err (format "Expected a join row with a uuid attribute id in the second position, got %s."
                     (->json a))))
      (when (and t
                 (not (int? t)))
        (err (format "Expected a join row with an integer created_at in the last position, got %s."
                     (->json t))))
      (if t
        [(or e-uuid e) (or a-uuid a) v t]
        [(or e-uuid e) (or a-uuid a) v]))))

(defn- coerce-limit! [state limit]
  (if (and (int? limit) (pos? limit))
    limit
    (ex/throw-validation-err!
     :query
     (:root state)
     [{:expected 'supported-options?
       :in (conj (:in state) :limit)
       :message (format "The limit field must be a positive integer. Got %s."
                        (->json limit))}])))

(defn- coerce-first! [state limit]
  (if (and (int? limit) (pos? limit))
    limit
    (ex/throw-validation-err!
     :query
     (:root state)
     [{:expected 'supported-options?
       :in (conj (:in state) :first)
       :message (format "The first field must be a positive integer. Got %s."
                        (->json first))}])))

(defn- coerce-last! [state limit]
  (if (and (int? limit) (pos? limit))
    limit
    (ex/throw-validation-err!
     :query
     (:root state)
     [{:expected 'supported-options?
       :in (conj (:in state) :last)
       :message (format "The last field must be a positive integer. Got %s."
                        (->json limit))}])))

(defn- coerce-offset! [state offset]
  (if (and (int? offset) (not (neg? offset)))
    offset
    (ex/throw-validation-err!
     :query
     (:root state)
     [{:expected 'supported-options?
       :in (conj (:in state) :offset)
       :message (format "The offset field must be a non-negative integer. Got %s."
                        (->json offset))}])))

(defn- coerce-aggregate! [state aggregate]
  (if (#{"count" :count} aggregate)
    :count
    (ex/throw-validation-err!
     :query
     (:root state)
     [{:expected 'supported-options?
       :in (conj (:in state) :aggregate)
       :message (format "The aggregate field only accepts \"count\", got %s."
                        (->json aggregate))}])))

(defn- coerce-option-map!
  "Coerce the where conditions into paths and values."
  [state x]
  (let [where-conds (some->> (get x :where)
                             (assert-map! (update state :in conj :where))
                             (map (partial coerce-where-cond state)))
        order (let [order-state (update state :in conj :order)]
                (some->> (:order x)
                         (assert-map! order-state)
                         (coerce-order order-state)))

        limit (when-let [limit (:limit x)]
                (coerce-limit! state limit))

        first (when-let [first (:first x)]
                (coerce-first! state first))

        last (when-let [last (:last x)]
               (coerce-last! state last))

        offset (when-let [offset (:offset x)]
                 (coerce-offset! state offset))

        after (when-let [after (:after x)]
                (assert-cursor! (update state :in conj :after) after))

        before (when-let [before (:before x)]
                 (assert-cursor! (update state :in conj :before) before))

        aggregate (when-let [aggregate (:aggregate x)]
                    (coerce-aggregate! state aggregate))

        x (dissoc x :where :order :limit :first :last :offset :before :after :aggregate)]

    (when (seq x)
      (ex/throw-validation-err!
       :query
       (:root state)
       [{:expected 'supported-options?
         :in (:in state)
         :message "We only support `where`, `order`, `limit`, `offset`, `before`, and `after` clauses."}]))

    (when (and (< 0 (:level state))
               (or limit offset after before))
      (ex/throw-validation-err!
       :query
       (:root state)
       [{:expected 'supported-options?
         :in (:in state)
         :message "We currently only support `limit`, `offset`, `before`, and `after` clauses on the top-level field."}]))

    (let [limit-opts (filter identity [(when limit "`limit`")
                                       (when first "`first`")
                                       (when last "`last`")])]
      (when (< 1 (count limit-opts))
        (ex/throw-validation-err!
         :query
         (:root state)
         [{:expected 'supported-options?
           :in (:in state)
           :message (format "Only provide one of %s." (string/join " or " limit-opts))}])))

    (cond-> x
      (seq where-conds) (assoc :where-conds where-conds)
      order (assoc :order order)
      limit (assoc :limit limit)
      first (assoc :first first)
      last (assoc :last last)
      offset (assoc :offset offset)
      after (assoc :after after)
      before (assoc :before before)
      aggregate (assoc :aggregate aggregate))))

(defn- coerce-forms!
  "Converts our InstaQL object into a list of forms."
  [state o]
  (assert-map! state o)
  (->> o
       (map (fn [[k v]]
              (let [state' (update state :in conj k)
                    _ (assert-map! state' v)
                    option (coerce-option-map! (update state' :in conj :$)
                                               (get v :$ {}))
                    child-forms (dissoc v :$)]
                {:k (name k)
                 :option-map option
                 :child-forms (coerce-forms! (update state' :level inc)
                                             child-forms)})))))

(defn ->forms! [o]
  (let [coerced (coerce-forms! {:root o :in [] :level 0} o)
        conformed (s/conform ::forms coerced)]
    (when (s/invalid? conformed)
      (ex/throw-validation-err!
       :coerced-query
       coerced
       (ex/explain->validation-errors
        (s/explain-data ::forms coerced))))
    conformed))

(comment
  (coerce-option-map!
   {:in []}
   {:where {:bookshelves.books.title "The Count of Monte Cristo"
            :email {:in ["test@example.com"]}
            :or [{:email "test"}
                 {:or [{:a "b"}]}]
            :and [{:email "test"}
                  {:handle "test"}]}})
  (coerce-forms!
   {:in []}
   {:users {:$ {:where {:bookshelves.books.title "The Count of Monte Cristo"
                                        ;:email "test@example.com"
                        }}
            :books {}}})

  (coerce-forms!
   {:in []}
   {:users {:$ {:where {:bookshelves.books.title "The Count of Monte Cristo"}
                :order {:serverCreatedAt "desc"}}
            :books {}}})

  (->forms!
   {:users {:$ {:where {:bookshelves.books.title "The Count of Monte Cristo"
                        :email "test@example.com"}}
            :books {}}
    :bookshelves {}})

  (->forms!
   {:users {:$ {:where {:handle {:in ["stopa", "joe"]}
                        :or [{:email "test"}
                             {:or [{:a "b"}]}]
                        :and [{:email "test"}
                              {:handle "test"}]}}
            :books {}}})

  (->forms!
   {:users {:$ {:where {:and [{:or [{:handle "somebody"}
                                    {:handle "joe"}
                                    {:handle "nobody"}]}]}}}}))

;; ------
;; Node

(s/def ::child-nodes (s/coll-of ::node))
(s/def ::datalog-query ::d/patterns)
(s/def ::datalog-result ::d/result)
(s/def ::data (s/keys :req-un [::datalog-query ::datalog-result]))

(s/def ::node
  (s/keys :req-un [::data ::child-nodes]))

(defn make-node [data]
  {:data data :child-nodes []})

(defn add-children [node children]
  (update node :child-nodes into children))

(defn data-seq
  "Given a node, return the tree as a sequence in dfs order."
  [node]
  (lazy-seq
   (cons (:data node)
         (mapcat data-seq (:child-nodes node)))))

;; ----
;; ->where-cond-attr-pats

(defn- level-sym-gen
  "Generates a level-sym function that will namespace all but the join variable."
  [base-level-sym etype idx]
  (fn level-sym [x level]
    (let [base (base-level-sym x level)]
      (if (= x etype)
        base
        (symbol (str base "-" idx))))))

(defn- ->where-cond-attr-pats
  "Take the where-cond:

   [\"users\" \"bookshelves\" \"books\" \"title\"] \"Foo\"

   This creates the attr-pats for the where-cond:

   [[?users bookshelves-attr ?bookshelves]
    [?bookshelves books-attr ?books]
    [?books title-attr \"Foo\"]]"
  [{:keys [level-sym attrs] :as ctx}
   {:keys [etype level] :as _form}
   {:keys [path v] :as _where-cond}]
  (let [level-sym (or level-sym
                      attr-pat/default-level-sym)
        [v-type v-value] v
        v (case v-type
            :value v-value
            :args-map (let [[func args-map-val] (first v-value)]
                        (case func
                          (:$in :in) args-map-val
<<<<<<< HEAD
                          :$not {:$not args-map-val}
                          :$isNull {:$isNull args-map-val}
                          :$like {:$like args-map-val})))
=======
                          {func args-map-val})))
>>>>>>> 8f17596e
        [refs-path value-label] (ucoll/split-last path)

        [last-etype last-level ref-attr-pats referenced-etypes]
        (attr-pat/->ref-attr-pats ctx level-sym etype level refs-path)

        value-attr-pats (if (and (map? v) (contains? v :$isNull))
                          (let [id-attr (attr-model/seek-by-fwd-ident-name [last-etype "id"] attrs)
                                fwd-attr (attr-model/seek-by-fwd-ident-name [last-etype value-label] attrs)
                                rev-attr (attr-model/seek-by-rev-ident-name [last-etype value-label] attrs)
                                value-attr (or fwd-attr
                                               rev-attr)]
                            (ex/assert-record!
                             id-attr :attr {:args [last-etype "id"]})
                            (ex/assert-record!
                             value-attr :attr {:args [last-etype value-label]})

                            [[(level-sym last-etype last-level)
                              (:id id-attr)
                              {:$isNull {:attr-id (:id value-attr)
                                         :nil? (:$isNull v)
                                         :ref? (= :ref (:value-type value-attr))
                                         :reverse? (= value-attr rev-attr)}}]])
                          [(attr-pat/->value-attr-pat ctx
                                                      level-sym
                                                      last-etype
                                                      last-level
                                                      value-label
                                                      v)])]
    {:pats (concat ref-attr-pats value-attr-pats)
     :referenced-etypes (conj referenced-etypes
                              etype)}))

;; ----
;; ->all-ids-attr-pat

(defn- ->all-ids-attr-pat
  "consider the plain query: {users: {}}

   This has no where-cond or a join. In this case, we want to get all ids
   for the etype.

   This function does just that.

   Note: We rely on the fact that all objects have
   an `id` attr."
  [ctx etype level]
  (let [esym (attr-pat/default-level-sym etype level)
        {:keys [id]} (attr-pat/id-attr-by-etype ctx etype)]
    [esym id '_]))

;; ---
;; optimize-attr-pats

(defn- some-constant
  "Returns either e or v if they are a constant
   [?e attr-id ?v] => nil
   [?e attr-id 5] => 5
   [5 attr-id ?v] => 5"
  [[e _ v :as _attr-pat]]
  (some d/constant? [e v]))

(defn- optimize-attr-pats
  "Given a list of attr pats, this tries to return a list that will be more
   efficient to query. For example:

   [[?users bookshelves ?bookshelves]
    [?bookshelves title \"Foo\"]]

   It's more efficient to write:

   [[?bookshelves title \"Foo\"]
    [?users bookshelves ?bookshelves]]"
  [attr-pats]
  (cond
    ;; If there is only one attr-pat, we don't need to optimize
    (<= (count attr-pats) 1)
    attr-pats

    ;; If the first attr-pat has a constant in it, it's optimized-enough for now
    (and (vector? (first attr-pats))
         (some-constant (first attr-pats)))
    attr-pats

    ;; If the last-attr-pat has constant in it, we'd gain a lot by reversing!
    (and (vector? (last attr-pats))
         (some-constant (last attr-pats)))
    (reverse attr-pats)

    :else attr-pats))

;; ----
;; where-query

(declare where-cond->patterns)

(defn- where-conds->patterns [ctx form where-conds]
  (reduce (fn [acc where-cond]
            (let [{:keys [pats referenced-etypes]}
                  (where-cond->patterns ctx form where-cond)]
              (-> acc
                  (update :pats into pats)
                  (update :referenced-etypes set/union referenced-etypes))))
          {:pats []
           :referenced-etypes #{}}
          where-conds))

(defn- where-cond->patterns [ctx form [tag where-cond]]
  (let [level-sym (or (:level-sym ctx)
                      attr-pat/default-level-sym)]
    (case tag
      :cond (update (->where-cond-attr-pats ctx form where-cond)
                    :pats
                    optimize-attr-pats)
      :or (-> (reduce
               (fn [acc [i conds]]
                 (let [level-sym (level-sym-gen level-sym (:etype form) i)]
                   (as-> (where-conds->patterns (assoc ctx :level-sym level-sym)
                                                form
                                                conds) %
                     (update % :pats (fn [pats] [{:and pats}]))
                     (merge-with into acc %))))
               {:pats []
                :referenced-etypes #{}}
               (map-indexed vector (:or where-cond)))
              (update :pats (fn [pats]
                              [{:or {:patterns pats
                                     :join-sym (attr-pat/default-level-sym
                                                (:etype form)
                                                (:level form))}}])))

      :and (-> (reduce
                (fn [acc [i conds]]
                  (let [level-sym (level-sym-gen level-sym (:etype form) i)]
                    (as-> (where-conds->patterns (assoc ctx :level-sym level-sym)
                                                 form
                                                 conds) %
                      (update % :pats (fn [pats] [{:and pats}]))
                      (merge-with into acc %))))
                {:pats []
                 :referenced-etypes #{}}
                (map-indexed vector (:and where-cond)))
               (update :pats (fn [pats]
                               [{:and pats}]))))))

(defn- where-query
  "Given a form, return the query that could get the relevant ids,
   and the symbol that represents the ids.

   i.e {users: {where: {handle: \"stopa\"}}} =>

   (?users, [[:av ?users handle-attr \"stopa\"]]])

   This considers:

   - a plain scan: {users: {}}

   - a join: {users: {bookshelves: {}}}

   - a where clause: {users: {where: {handle: \"stopa\"}}}

   We also do some light optimizations:
    - If we have a pattern with a constant, we put that pattern first.

   Note: there's an implicit assumption here:
     - When we generate the patterns, we assume that the variable for eids
       will be (? etype level) "
  [ctx {:keys [option-map join-attr-pat etype level] :as form}]
  (let [{:keys [where-conds]} option-map

        {where-cond-patterns :pats
         referenced-etypes :referenced-etypes}
        (if where-conds
          (where-conds->patterns ctx form where-conds)
          {:pats nil
           :referenced-etypes #{}})

        with-join (cond-> []
                    join-attr-pat (conj join-attr-pat))
        with-where-cond (cond-> with-join
                          where-cond-patterns (into where-cond-patterns))
        with-fallback (if (seq with-where-cond)
                        with-where-cond
                        [(->all-ids-attr-pat ctx etype level)])
        optimized (optimize-attr-pats (distinct with-fallback))
        datalog-query (attr-pat/attr-pats->patterns ctx optimized)]
    (list false
          (attr-pat/default-level-sym etype level)
          etype
          datalog-query
          (conj referenced-etypes etype))))

(defn guarded-where-query [ctx {:keys [etype level] :as form}]
  (try
    (where-query ctx form)
    (catch clojure.lang.ExceptionInfo e
      (if (contains? #{::ex/validation-failed}
                     (::ex/type (ex-data e)))
        (throw e)
        (list true
              (attr-pat/default-level-sym etype level)
              etype
              [[:ea (attr-pat/default-level-sym etype level)]
               [:eav]]
              #{etype})))))

;; ----------
;; pagination

;; A default order if the user only provides a limit/offset/cursor without
;; an order.
(def default-order {:k "serverCreatedAt" :direction :asc})

(defn page-info-of-form [{:keys [state] :as ctx}
                         {:keys [etype level option-map] :as _form}]
  (let [{:keys [order limit first last offset before after]} option-map]
    ;; We don't need to do extra work to order the results if we're returning
    ;; everything. We only need to order if there is pagination.
    ;; The client is just going to get a set of triples anyway, so it can handle
    ;; ordering on the frontend.
    (when (or limit first last offset before after order)
      (let [{:keys [k direction]} (or order default-order)
            etype-sym (attr-pat/default-level-sym etype level)
            order-sym (symbol (str "?t-" level))]

        ;; Only supports serverCreatedAt for the initial release
        (when (and (not (:table-info ctx)) ;; byop will do its own check for ordering
                   (not= k "serverCreatedAt"))
          (ex/throw-validation-err!
           :query
           (:root state)
           [{:expected 'valid-order?
             :in (apply conj (:in state) [:$ :order k])
             :message (format "We currently only support \"serverCreatedAt\" as the sort key in the `order` clause. Got %s."
                              (->json k))}]))

        ;; When we support ordering on attributes, this will be where
        ;; we validate that the user has indexed the attribute
        (let [{attr-id :id} (attr-model/seek-by-fwd-ident-name [etype "id"] (:attrs ctx))]
          (when-not attr-id
            (ex/throw-validation-err!
             :query
             (:root state)
             [{:expected 'supported-order?
               :in (apply conj (:in (:state ctx)) [:$ :order])
               :message (format "There is no id attribute for %s."
                                etype)}]))
          (when (and attr-id
                     before
                     (not= attr-id (second before)))
            (ex/throw-validation-err!
             :query
             (:root state)
             [{:expected 'valid-cursor?
               :in (apply conj (:in (:state ctx)) [:$ :before])
               :message "Invalid before cursor. The join row has the wrong attribute id."}]))

          (when (and attr-id
                     after
                     (not= attr-id (second after)))
            (ex/throw-validation-err!
             :query
             (:root state)
             [{:expected 'valid-cursor?
               :in (apply conj (:in (:state ctx)) [:$ :after])
               :message "Invalid after cursor. The join row has the wrong attribute id."}]))

          {:limit (or limit first last)
           :last? (not (nil? last))
           :offset offset
           :direction direction
           :order-sym order-sym
           :pattern [:ea etype-sym attr-id '_ order-sym]
           :before before
           :after after})))))

;; -----
;; query

(defn- form->child-forms
  "Given a form and eid, return a seq of all the possible child queries.
   This determines the etype for the child form, and adds a join condition on
   the eid"
  [ctx {:keys [etype child-forms level]} eid]
  (for [form child-forms]
    (let [{:keys [k]} form

          [next-etype next-level attr-pat]
          (attr-pat/->guarded-ref-attr-pat ctx etype level k)

          join-attr-pat (attr-pat/replace-in-attr-pat
                         attr-pat (attr-pat/default-level-sym etype level) eid)
          form' (-> form
                    (assoc :etype next-etype)
                    (assoc :level next-level)
                    (assoc :join-attr-pat join-attr-pat))]
      form')))

(defn collect-query-results
  "Takes the datalog result from a nested query and the forms to constructs the
   query output.

   Assumes the structure of the datalog result matches the structure of the forms."
  [datalog-result forms]
  (mapv (fn [form child]
          (let [nodes (map (fn [child]
                             (add-children
                              (make-node {:datalog-query (:datalog-query (first child))
                                          :datalog-result (:result (first child))})
                              (collect-query-results (first (:children (first child)))
                                                     (:child-forms form))))
                           (:children child))]
            (add-children
             (make-node {:k (:k form)
                         :option-map (:option-map form)
                         :datalog-query (:datalog-query child)
                         :datalog-result (:result child)})
             nodes)))
        forms datalog-result))

(defn- replace-sym-placeholders
  "Updates the patterns to replace the placeholder with the join-sym.
   We use a placeholder so that `guarded-where-query` will use a good
   index.

   The index works because the join-sym will reference the value from
   the parent query in the actual sql query."
  [placeholders patterns]
  (mapv (fn [p]
          (cond (:or p)
                (update-in p [:or :patterns] (partial replace-sym-placeholders placeholders))

                (:and p)
                (update p :and (partial replace-sym-placeholders placeholders))

                :else
                (mapv (fn [c] (get placeholders c c))
                      p)))
        patterns))

(defn collect-query-one [query-one-results]
  (reduce (fn [acc {:keys [pattern-group referenced-etypes]}]
            (-> acc
                (update :pattern-groups conj pattern-group)
                (update :referenced-etypes into referenced-etypes)))
          {:pattern-groups []
           :referenced-etypes #{}}
          query-one-results))

(defn- query-one
  "Generates nested datalog query that combines all datalog queries into a
   single sql query."
  [ctx {:keys [k] :as form}]
  (let [ctx (update-in ctx [:state :in] conj k)

        [missing-attr? sym etype patterns where-etypes]
        (guarded-where-query ctx form)

        page-info (when-not missing-attr?
                    (page-info-of-form ctx form))

        ;; Create an eid placeholder for the sym so that `guarded-where-query`
        ;; will use good indexes, then we'll replace it in the patterns later
        sym-placeholder (or (get-in ctx [:sym-placeholders sym])
                            (random-uuid))
        ctx (assoc-in ctx [:sym-placeholders sym] sym-placeholder)
        child-forms (form->child-forms ctx form sym-placeholder)
        aggregate (get-in form [:option-map :aggregate])
        etype-attr-ids (attr-model/attr-ids-for-etype etype (:attrs ctx))
        child-patterns (collect-query-one
                        (mapv (partial query-one ctx)
                              child-forms))]
    (when (and aggregate (not (:admin? ctx)))
      (ex/throw-validation-err!
       :query
       (:root (:state ctx))
       [{:expected 'admin?
         :in (apply conj (:in (:state ctx)) [:$ :aggregate])
         :message "Aggregates are currently only available for admin queries."}]))

    (when (and aggregate (seq child-forms))
      (ex/throw-validation-err!
       :query
       (:root (:state ctx))
       [{:expected 'valid-query?
         :in (apply conj (:in (:state ctx)) [:$ :aggregate])
         :message "You can not combine aggregates with child queries at this time."}]))

    {:referenced-etypes (set/union #{etype}
                                   (:referenced-etypes child-patterns)
                                   where-etypes)
     :pattern-group
     (merge
      {:patterns (replace-sym-placeholders (map-invert (:sym-placeholders ctx))
                                           patterns)
       :children {:pattern-groups
                  [(merge {:patterns [[:ea sym etype-attr-ids]]}
                          (when (seq child-forms)
                            {:children {:pattern-groups (:pattern-groups child-patterns)
                                        :join-sym sym}}))]
                  :join-sym sym}}
      (when missing-attr?
        {:missing-attr? missing-attr?})
      (when page-info
        {:page-info page-info})
      (when aggregate
        {:aggregate aggregate
         :children nil}))}))

(defn instaql-query->patterns [ctx o]
  (let [forms (->> (->forms! o)
                   ;; at the top-level, `k` _must_ be the etype
                   (mapv (fn [{:keys [k] :as form}]
                           (assoc form :etype k :level 0))))
        {:keys [pattern-groups
                referenced-etypes]}
        (collect-query-one
         (map (partial query-one (assoc ctx :state {:root o :in []}))
              forms))]
    {:patterns {:children {:pattern-groups pattern-groups}}
     :forms forms
     :referenced-etypes referenced-etypes}))

(defn query-normal
  "Generates and runs a nested datalog query, then collects the results into nodes."
  [base-ctx o]
  (tracer/with-span! {:name "instaql/query-nested"
                      :attributes {:app-id (:app-id base-ctx)
                                   :forms o}}
    (let [ctx (merge {:datalog-query-fn #'d/query}
                     base-ctx)
          {:keys [patterns forms]} (instaql-query->patterns ctx o)
          datalog-result ((:datalog-query-fn ctx) ctx patterns)]
      (collect-query-results (:data datalog-result) forms))))

;; BYOP InstaQL

(defn safe-table
  "Ensures that we only allow known tables to prevent sql injection."
  [state table-info table-name]
  (if (contains? table-info table-name)
    (keyword table-name)
    (ex/throw-validation-err!
     :query
     (:root state)
     [{:expected 'valid-table
       :in (:in state)
       :message (str table-name " is not a recognized table.")}])))

(defn select-fields
  "Generates list of select fields for a table."
  [state table-info table-name]
  (if (contains? table-info table-name)
    (keys (get-in table-info [table-name :fields]))
    (ex/throw-validation-err!
     :query
     (:root state)
     [{:expected 'valid-table
       :in (:in state)
       :message (str table-name " is not a recognized table.")}])))

(defn safe-field
  "Ensures that we only allow known fields to prevent sql injection."
  [state table-info table-name field-name]
  (if (contains? table-info table-name)
    (let [fields (get-in table-info [table-name :fields])]
      (if (contains? fields (keyword field-name))
        (keyword field-name)
        (ex/throw-validation-err!
         :query
         (:root state)
         [{:expected 'valid-table
           :in (:in state)
           :message (str field-name " is not a recognized field on " table-name ".")}])))
    (ex/throw-validation-err!
     :query
     (:root state)
     [{:expected 'valid-table
       :in (:in state)
       :message (str table-name " is not a recognized table.")}])))

(defn t-field
  "Gets the field we'll use to populate the `t` field in the triple."
  [table-info table-name]
  (-> table-info (get table-name) :t-field))

(defn safe-order-by-field
  "Ensures that we only allow known fields to prevent sql injection.
   Also prevents ordering by unindexed fields."
  [state table-info table-name field-name]
  (let [field (safe-field state table-info table-name field-name)
        field-info (get-in table-info [table-name :fields field])]
    (if (:indexed? field-info)
      field
      (ex/throw-validation-err!
       :query
       (:root state)
       [{:expected 'indexed-field?
         :in (:in state)
         :message (str field-name " on " table-name " needs an index to be used for ordering")}]))))

(declare where-conds->sql)

(defn relations->conds
  "Creates sql conditions for filtering by relations, e.g.
   {:where {:apps.members.name \"some-name\"}}
   -> exists (select * from apps
              where apps.id = users.app_id
                and exists (select * from members
                             where apps.id = members.app_id
                               and exists (select * from members
                                            where name = 'some-name')))
   Also generates topics."
  [state table-info relations field values]
  (let [[{:keys [table table-field
                 other-table other-table-field] :as _relation} & rest] relations

        {:keys [topics sql-conds]}
        (if (seq rest)
          (relations->conds state table-info rest field values)
          {:topics [] :sql-conds []})]
    {:sql-conds
     [:exists
      {:select :*
       :from other-table
       :where [:and
               [:=
                (keyword (str (name table) "." (name table-field)))
                (keyword (str (name other-table) "." (name other-table-field)))]
               (if (seq rest)
                 sql-conds
                 (let [field-type (get-in table-info [(name other-table)
                                                      :fields
                                                      field
                                                      :db-type])]
                   (list* :or
                          (for [value values]
                            [:= field [:cast value field-type]]))))]}]
     :topics (if (seq rest)
               topics
               [[:ea
                 '_
                 (get-in table-info [(name other-table) :fields field :attr-id])
                 ;; TODO(byop): Should be able to use values to narrow the topics,
                 ;;       but need a way to convert "variables", e.g. t.id
                 '_]])}))

(defn cond-where-cond->sql [state table-info table-name where-cond]
  (let [{:keys [path v]} where-cond
        values (case (first v)
                 :value [(second v)]
                 :args-map (cond (contains? (second v) :in)
                                 (:in (second v))

                                 (contains? (second v) :gt)
                                 [(:gt (second v))]

                                 (contains? (second v) :lt)
                                 [(:lt (second v))]

                                 (contains? (second v) :$like)
                                 (when-let [like-val (:$like (second v))]
                                   like-val)))]

    (if (< 1 (count path))
      (let [relations-fields (butlast path)

            [_ relations]
            (reduce
             (fn [[previous-table relations] relation-field]
               (if-let [relation (get-in table-info [previous-table
                                                     :relations
                                                     relation-field])]
                 [(name (:other-table relation)) (conj relations relation)]
                 (ex/throw-validation-err!
                  :query
                  (:root state)
                  [{:expected 'not-implemented
                    :in (:in state)
                    :message (str relation-field
                                  " is not a recognized relation on "
                                  previous-table)}])))
             [table-name []]
             relations-fields)
            field (safe-field state
                              table-info
                              (name (:other-table (last relations)))
                              (last path))]
        (relations->conds state table-info relations field values))

      (let [field (safe-field state table-info table-name (first path))
            field-info (get-in table-info [table-name :fields field])
            field-type (:db-type field-info)
            comparison (case (first v)
                         :value :=
                         :args-map (cond (contains? (second v) :in)
                                         :=

                                         (contains? (second v) :gt)
                                         :>

                                         (contains? (second v) :lt)
                                         :<

                                         (contains? (second v) :$like)
                                         :like))]
        {:sql-conds (list* :or
                           (for [value values]
                             [comparison field [:cast value field-type]]))
         :topics [[:ea '_ #{(:attr-id field-info)} '_]]}))))

(defn where-cond->sql [state table-info table-name [tag where-cond]]
  (case tag
    :cond (cond-where-cond->sql state table-info table-name where-cond)
    :or (let [{:keys [sql-conds topics]}
              (reduce (fn [acc where-cond]
                        (merge-with concat
                                    acc
                                    (where-conds->sql state
                                                      table-info
                                                      table-name
                                                      where-cond)))
                      {:sql-conds []
                       :topics []}
                      (:or where-cond))]
          {:sql-conds (list* :or sql-conds)
           :topics topics})

    :and (let [{:keys [sql-conds topics]}
               (reduce (fn [acc where-cond]
                         (merge-with concat
                                     acc
                                     (where-conds->sql state
                                                       table-info
                                                       table-name
                                                       where-cond)))
                       {:sql-conds []
                        :topics []}
                       (:and where-cond))]
           {:sql-conds (list* :and sql-conds)
            :topics topics})))

(defn where-conds->sql [state table-info table-name where-conds]
  (if (contains? table-info table-name)
    (let [{:keys [sql-conds topics]}
          (reduce (fn [acc where-cond]
                    (merge-with concat
                                acc
                                (where-cond->sql state
                                                 table-info
                                                 table-name
                                                 where-cond)))
                  {:sql-conds []
                   :topics []}
                  where-conds)]
      {:sql-conds [:and sql-conds]
       :topics topics})
    (ex/throw-validation-err!
     :query
     (:root state)
     [{:expected 'valid-table
       :in (:in state)
       :message (str table-name " is not a recognized table.")}])))

(defn needs-page-info? [form]
  (let [{:keys [offset limit before after first last]} (:option-map form)]
    (or offset limit before after first last)))

(defn order-of-form [state table-info form]
  (when-let [{:keys [field direction]}
             (if-let [user-provided-field (get-in form [:option-map :order :k])]
               {:field (safe-order-by-field state
                                            table-info
                                            (:etype form)
                                            user-provided-field)
                :direction (get-in form [:option-map :order :direction])}
               (when (needs-page-info? form)
                 {:field (get-in table-info [(:etype form) :primary-key :field])
                  :direction :asc}))]
    (if (get-in form [:option-map :last])
      {:field field
       :reversed? true
       :direction (d/reverse-direction direction)}
      {:field field
       :reversed? false
       :direction direction})))

(defn limit-of-form [form]
  (or (get-in form [:option-map :limit])
      (get-in form [:option-map :first])
      (get-in form [:option-map :last])))

(defn where-conds-for-cursors [state table-info form]
  (let [{:keys [before after]} (:option-map form)
        cursor (or before after)]
    (when cursor
      (let [[_e a v] cursor
            field (get-in table-info [(:etype form) :attr-id->field a])
            direction (:direction (order-of-form state table-info form))]
        (when (not field)
          (ex/throw-validation-err!
           :query
           (:root state)
           [{:expected 'valid-cursor?
             :in (:in state)
             :message "Unable to determine field in cursor."}]))
        ;; TODO(byop): Secondary sorting field
        [[:cond {:path [(name field)]
                 :v [:args-map (if before
                                 (case direction
                                   :asc {:lt v}
                                   :desc {:gt v})
                                 (case direction
                                   :asc {:gt v}
                                   :desc {:lt v}))]}]]))))

(defn relation-conds [table-info form child-form]
  (let [relation (get-in table-info [(:etype form)
                                     :relations
                                     (:k child-form)])]
    [:cond {:path [(name (:other-table-field relation))]
            :v [:value (keyword (str "t." (name (:table-field relation))))]}]))

(defn sql-data-field [state table-info form sql-conds children-sql-query]
  {:select (if-let [aggregate (get-in form [:option-map :aggregate])]
             [[[:json_build_object
                "aggregate"
                [:json_build_object (name aggregate) [aggregate :t]]]]]

             [[[(list*
                 :json_build_object
                 "rows"
                 [:json_agg
                  (list*
                   :json_build_object
                   "row" [:row_to_json :t]
                   (concat
                    (when-let [t-field (t-field table-info (:etype form))]
                      ["t" [:cast [:* [:extract [:epoch-from t-field]] 1000] :bigint]])
                    (when (seq (:child-forms form))
                      ["children" children-sql-query])))]

                 (when-let [{:keys [field reversed?]}
                            (order-of-form state table-info form)]
                   ["page-info" [:json_build_object
                                 "sort-field" (name field)
                                 "reversed" reversed?]]))]]])

   :from [[(merge
            {:select (select-fields state table-info (:etype form))
             :from (safe-table state table-info (:etype form))}
            (when-let [limit (limit-of-form form)]
              {:limit limit})
            (when-let [offset (get-in form [:option-map :offset])]
              {:offset offset})
            (when-let [{:keys [field direction]}
                       (order-of-form state table-info form)]
              ;; TODO(byop): Add in secondary ordering field if ordering field isn't unique
              {:order-by [[field direction]]})
            (when sql-conds
              {:where sql-conds}))
           :t]]})

(defn forms->sql-query [ctx table-info forms]
  (let [{:keys [queries topics]}
        (reduce (fn [{:keys [topics queries]} form]
                  (let [where-conds (concat (get-in form [:option-map :where-conds])
                                            (where-conds-for-cursors (:state ctx)
                                                                     table-info
                                                                     form))
                        {sql-conds :sql-conds where-topics :topics}
                        (when (seq where-conds)
                          (where-conds->sql (:state ctx)
                                            table-info
                                            (:etype form)
                                            where-conds))

                        aggregate (get-in form [:option-map :aggregate])

                        _ (when (and aggregate (not (:admin? ctx)))
                            (ex/throw-validation-err!
                             :query
                             (:root (:state ctx))
                             [{:expected 'admin?
                               :in (apply conj (:in (:state ctx)) [:$ :aggregate])
                               :message "Aggregates are currently only available for admin queries."}]))

                        {children-sql-query :sql-query children-topics :topics}
                        (when (and (not aggregate)
                                   (seq (:child-forms form)))
                          (forms->sql-query
                           ctx
                           table-info
                           (map (fn [child-form]
                                  (-> child-form
                                      (assoc :etype (:k child-form))
                                      (update-in [:option-map :where-conds]
                                                 (fn [conds]
                                                   (conj conds
                                                         (relation-conds table-info
                                                                         form
                                                                         child-form))))))
                                (:child-forms form))))

                        query
                        [:json_build_object
                         "k" (:k form)
                         "etype" (:etype form)

                         "data" (sql-data-field (:state ctx)
                                                table-info
                                                form
                                                sql-conds
                                                children-sql-query)]]
                    {:topics (concat topics
                                     where-topics
                                     children-topics)
                     :queries (conj queries query)}))
                {:topics []
                 :queries []}
                forms)]
    {:topics topics
     :sql-query {:select [[[(list* :json_build_array queries)]]]}}))

(defn row->cursor [sort-field attr-id id-field row]
  (when row
    [(get row id-field)
     attr-id
     (get row (name sort-field))]))

(defn relation-join-rows [table-info etype id child]
  (let [relation (get-in table-info [etype
                                     :relations
                                     (get child "k")])

        child-id-field (get-in table-info [(get child "etype")
                                           :primary-key
                                           :attr-name])]
    (map (fn [data]
           (let [child-row (get data "row")
                 child-id (get child-row child-id-field)]
             (case (:direction relation)
               :forward [id
                         (:attr-id relation)
                         child-id]
               :reverse [child-id
                         (:attr-id relation)
                         id])))
         (get-in child ["data" "rows"]))))

(defn rows->join-rows [table-info etype rows]
  (let [id-field (name (get-in table-info [etype :primary-key :field]))]
    (map (fn [{:strs [t row children]}]
           (let [id (get row id-field)]
             (concat
              (for [[k v] row]
                (let [a (get-in table-info [etype :fields (keyword k) :attr-id])
                      join-row [id a v]]
                  (if t
                    (conj join-row t)
                    join-row)))
              (mapcat (partial relation-join-rows table-info etype id)
                      children))))
         rows)))

(defn rows->topics [table-info etype rows]
  (let [primary-key (get-in table-info [etype :primary-key])
        id-field (name (:field primary-key))
        id-attr (:attr-id primary-key)

        ;; TODO(byop): narrow this down if there is a where clause
        catch-all [[:ea '_ #{id-attr} '_]]
        entity-topics (map (fn [{:strs [row]}]
                             [:ea #{(get row id-field)} '_ '_])
                           rows)

        relations (get-in table-info [etype :relations])
        relation-topics
        (mapcat
         (fn [{:strs [children]}]
           (map (fn [child]
                  (let [relation (get relations (get child "k"))]
                    ;; TODO(byop): narrow these down to relevant topics for this relation
                    [:ea '_ #{(:attr-id relation)} '_]))
                children))
         rows)]
    (concat catch-all
            entity-topics
            relation-topics)))

(defn data->page-info [table-info etype data]
  (when-let [sort-field-name (get-in data ["page-info" "sort-field"])]
    (let [sort-field (safe-field {} table-info etype sort-field-name)
          reversed? (get-in data ["page-info" "reversed"])
          id-field (name (get-in table-info [etype :primary-key :field]))
          attr-id (get-in table-info [etype :fields sort-field :attr-id])
          start-row (-> (get data "rows")
                        first
                        (get "row"))
          end-row (-> (get data "rows")
                      last
                      (get "row"))]
      {:start-cursor (row->cursor sort-field attr-id id-field (if reversed?
                                                                end-row
                                                                start-row))
       :end-cursor (row->cursor sort-field attr-id id-field (if reversed?
                                                              start-row
                                                              end-row))})))

(defn query-results->rows [table-info results]
  (mapv (fn [{:strs [k etype data]}]
          {:data
           {:k k
            :datalog-result
            (merge
             {:join-rows (set (rows->join-rows table-info etype (get data "rows")))
              :topics (rows->topics table-info etype (get data "rows"))}
             (when-let [aggregate (get data "aggregate")]
               {:aggregate aggregate})
             (when-let [page-info (data->page-info table-info etype data)]
               {:page-info page-info}))}
           :child-nodes (if-let [children (seq (map #(get % "children")
                                                    (get data "rows")))]
                          (query-results->rows table-info
                                               (reduce
                                                ;; We get a list of children per row. This collects the
                                                ;; children for all of the rows together
                                                (fn [acc children]
                                                  (map (fn [x y]
                                                         (update-in x ["data" "rows"] concat (get-in y ["data" "rows"])))
                                                       acc children))
                                                children))
                          [])})
        results))

(defn collect-topics [query-result]
  (reduce (fn [topics result]
            (set/union topics
                       (-> result :data :datalog-result :topics)
                       (when-let [child-nodes (seq (:child-nodes result))]
                         (collect-topics child-nodes))))
          #{}
          query-result))

(defn query-byop [ctx o]
  (let [{:keys [table-info]} ctx
        {:keys [forms]} (instaql-query->patterns ctx o)
        {:keys [sql-query topics]} (forms->sql-query ctx table-info forms)
        topics-id (random-uuid)
        _ (when-let [record-coarse-topics (:record-datalog-query-start! ctx)]
            (record-coarse-topics topics-id topics))
        sql-result (sql/select-string-keys
                    (:conn-pool (:db ctx))
                    (hsql/format sql-query :quoted true))

        result (query-results->rows table-info
                                    (-> sql-result
                                        first
                                        (get "json_build_array")))]

    (when-let [record-topics (:record-datalog-query-finish! ctx)]
      (record-topics topics-id {:topics (concat (collect-topics result)
                                                topics)}))
    result))

(defn query [ctx o]
  (if (:table-info ctx)
    (query-byop ctx o)
    (query-normal ctx o)))

(defn- join-rows->etype-maps
  "Takes a set of join-rows and returns maps from entity id to etype and
   etype to program."
  [acc {:keys [attrs rules]} join-rows]
  (reduce
   (fn [acc join-rows]
     (reduce
      (fn [acc [e a]]
        (let [etype (-> (attr-model/seek-by-id a attrs)
                        attr-model/fwd-etype)]
          (-> acc
              (update-in [:etype->eids+program etype :eids] (fnil conj #{}) e)
              (update-in [:etype->eids+program etype :program] (fn [p]
                                                                 (or p
                                                                     (rule-model/get-program! rules etype "view")))))))
      acc
      join-rows))
   acc
   join-rows))

(defn extract-permission-helpers*
  ([acc ctx instaql-res]
   (reduce (fn [acc {:keys [data child-nodes]}]
             (let [join-rows (get-in data [:datalog-result :join-rows])
                   next-acc (-> acc
                                (assoc-in [:query-cache (:datalog-query data)]
                                          (:datalog-result data))
                                (join-rows->etype-maps ctx join-rows))]
               (if (seq child-nodes)
                 (extract-permission-helpers* next-acc ctx child-nodes)
                 next-acc)))
           acc
           instaql-res)))

(defn extract-permission-helpers
  "Takes the result of `query` and generates a query cache of
   datalog-query -> datalog-result, and maps for etype->program and eid->type."
  ([ctx instaql-res]
   (extract-permission-helpers {:etype->eids+program {}
                                :query-cache {}}
                               ctx
                               instaql-res))

  ([acc ctx instaql-res]
   (tracer/with-span! {:name "extract-permission-helpers"}
     (extract-permission-helpers* acc ctx instaql-res))))

(defn permissioned-node [{:keys [attrs] :as ctx} etype+eid->check res]
  (let [cleaned-join-rows (->> res
                               :data
                               :datalog-result
                               :join-rows
                               (filter (fn [triples]
                                         (every? (fn [[e a]]
                                                   (let [etype (-> (attr-model/seek-by-id a attrs)
                                                                   attr-model/fwd-etype)
                                                         check (get etype+eid->check [etype e])]
                                                     (:result check)))
                                                 triples)))
                               set)

        cleaned-page-info
        (when (get-in res [:data :datalog-result :page-info])
          (when-let [filtered-rows (seq (filter (fn [[e a]]
                                                  (let [etype (-> (attr-model/seek-by-id a attrs)
                                                                  attr-model/fwd-etype)
                                                        check (get etype+eid->check [etype e])]
                                                    (:result check)))
                                                (get-in res [:data
                                                             :datalog-result
                                                             :page-info-rows])))]
            {:start-cursor (first filtered-rows)
             :end-cursor (last filtered-rows)
             ;; nb: this may be incorrect if rows are filtered by permissions
             :has-next-page? (get-in res [:data
                                          :datalog-result
                                          :page-info
                                          :has-next-page?])
             :has-previous-page? (get-in res [:data
                                              :datalog-result
                                              :page-info
                                              :has-previous-page?])}))]
    (-> res
        (assoc-in [:data :datalog-result :join-rows] cleaned-join-rows)
        (ucoll/assoc-in-when [:data :datalog-result :page-info] cleaned-page-info)
        (ucoll/dissoc-in [:data :datalog-result :page-info-rows])
        (update :child-nodes
                (fn [child-nodes]
                  (if (empty? cleaned-join-rows)
                    []
                    (->> child-nodes
                         (map (partial permissioned-node ctx etype+eid->check))
                         (filter
                          (fn [node]
                            (seq (-> node :data :datalog-result :join-rows))))
                         vec)))))))

(defn entity-map [{:keys [datalog-query-fn attrs] :as ctx}
                  query-cache
                  etype
                  eid]
  (let [datalog-query [[:ea eid (attr-model/attr-ids-for-etype etype attrs)]]
        datalog-result
        (or (get query-cache datalog-query)
            (datalog-query-fn ctx datalog-query))]
    (entity-model/datalog-result->map ctx datalog-result)))

(defn extract-refs
  "Extracts a list of refs that can be passed to cel/prefetch-data-refs.
   Returns: [{:etype string path-str string eids #{uuid}}]"
  [user-id etype->eids+program]
  (reduce-kv (fn [acc etype {:keys [eids program]}]
               (if-let [refs (some-> program
                                     :cel-ast
                                     cel/collect-ref-uses
                                     seq)]
                 (reduce (fn [acc {:keys [obj path]}]
                           (case obj
                             "data" (conj acc {:etype etype
                                               :path-str path
                                               :eids eids})
                             "auth" (conj acc {:etype "$users"
                                               :path-str path
                                               :eids (if user-id
                                                       #{user-id}
                                                       #{})})

                             acc))
                         acc
                         refs)
                 acc))
             []
             etype->eids+program))

(defn preload-refs [ctx etype->eids+program]
  (let [refs (extract-refs (-> ctx
                               :current-user
                               :id)
                           etype->eids+program)]
    (if (seq refs)
      (cel/prefetch-data-refs ctx refs)
      {})))

(defn get-etype+eid-check-result! [{:keys [current-user] :as ctx}
                                   {:keys [etype->eids+program query-cache]}]
  (tracer/with-span! {:name "instaql/get-eid-check-result!"}
    (let [preloaded-refs (tracer/with-span! {:name "instaql/preload-refs"}
                           (let [res (preload-refs ctx etype->eids+program)]
                             (tracer/add-data! {:attributes {:ref-count (count res)}})
                             res))]
      (reduce-kv (fn [acc etype {:keys [eids program]}]
                   (reduce (fn [acc eid]
                             (assoc acc
                                    [etype eid]
                                    (if-not program
                                      {:result true}
                                      {:program program
                                       :result
                                       (let [em (io/warn-io :instaql/entity-map
                                                  (entity-map ctx
                                                              query-cache
                                                              etype
                                                              eid))
                                             ctx (assoc ctx
                                                        :preloaded-refs preloaded-refs)]
                                         (io/warn-io :instaql/eval-program
                                           (cel/eval-program!
                                            program
                                            {"auth" (cel/->cel-map {:ctx ctx
                                                                    :type :auth
                                                                    :etype "$users"}
                                                                   current-user)
                                             "data" (cel/->cel-map {:ctx ctx
                                                                    :etype etype
                                                                    :type :data}
                                                                   em)})))})))
                           acc
                           eids))
                 {}
                 etype->eids+program))))

(defn permissioned-query [{:keys [app-id current-user admin?] :as ctx} o]
  (tracer/with-span! {:name "instaql/permissioned-query"
                      :attributes {:app-id app-id
                                   :current-user (pr-str current-user)
                                   :admin? admin?
                                   :query (pr-str o)}}

    (let [res (query ctx o)]
      (if admin?
        res
        (let [rules (rule-model/get-by-app-id {:app-id app-id})
              perm-helpers
              (extract-permission-helpers {:attrs (:attrs ctx)
                                           :rules rules}
                                          res)
              etype+eid->check (get-etype+eid-check-result! ctx perm-helpers)
              res' (tracer/with-span! {:name "instaql/map-permissioned-node"}
                     (mapv (partial permissioned-node ctx etype+eid->check) res))]
          res')))))

(defn permissioned-query-check [{:keys [app-id] :as ctx} o rules-override]
  (let [res (query ctx o)
        rules (or (when rules-override {:app_id app-id :code rules-override})
                  (rule-model/get-by-app-id {:app-id app-id}))
        perm-helpers
        (extract-permission-helpers {:attrs (:attrs ctx)
                                     :rules rules}
                                    res)
        etype+eid->check (get-etype+eid-check-result! ctx perm-helpers)
        check-results (map
                       (fn [[[etype id] {:keys [result program]}]]
                         {:id id
                          :entity etype
                          :record (entity-map ctx
                                              (:query-cache perm-helpers)
                                              etype
                                              id)
                          :program (select-keys program [:code
                                                         :display-code
                                                         :etype
                                                         :action])
                          :check result})
                       etype+eid->check)
        nodes (mapv (partial permissioned-node ctx etype+eid->check) res)]
    {:nodes nodes :check-results check-results}))

;; ----
;; play

(comment
  (def r (resolvers/make-zeneca-resolver))
  (def attrs (attr-model/get-by-app-id zeneca-app-id))
  (def ctx {:db {:conn-pool aurora/conn-pool}
            :app-id zeneca-app-id
            :datalog-query-fn #'d/query
            :attrs attrs})
  (resolvers/walk-friendly
   r
   (permissioned-query ctx {:bookshelves {}}))
  (resolvers/walk-friendly
   r
   (permissioned-query ctx {:users {}})))

;; Kein query

(comment
  (def rec-app-id #uuid "f8cac3ee-b867-4651-b02e-e16d0397eb50")

  (def attrs (attr-model/get-by-app-id rec-app-id))

  (def ctx {:db {:conn-pool aurora/conn-pool}
            :app-id rec-app-id
            :attrs attrs})

  (require 'instant.util.instaql)
  (instant.util.instaql/instaql-nodes->object-tree
   ctx
   (query ctx {:eb {:child {}}})))

;; Inspect query
(comment
  (def r (resolvers/make-zeneca-resolver))
  (def attrs (attr-model/get-by-app-id zeneca-app-id))
  (def ctx {:db {:conn-pool aurora/conn-pool}
            :app-id zeneca-app-id
            :attrs attrs})
  (resolvers/walk-friendly
   r
   (query ctx {:users {:$ {:where {:handle "alex"}}
                       :bookshelves {}}})))

;; Time query
(comment
  (def app-id #uuid "6a0e56c8-f847-4890-8ae9-06bba6249d34")
  (query
   {:db {:conn-pool aurora/conn-pool}
    :app-id app-id
    :attrs (attr-model/get-by-app-id app-id)}
   {:tables {:rows {}, :$ {:where {:id "b2f7658d-c5b5-4486-b298-e811098009b9"}}}}))<|MERGE_RESOLUTION|>--- conflicted
+++ resolved
@@ -45,20 +45,18 @@
 (s/def ::$gte ::comparator)
 (s/def ::$lt ::comparator)
 (s/def ::$lte ::comparator)
+(s/def ::$like ::comparator)
 
 (defn where-value-valid-keys? [m]
-<<<<<<< HEAD
-  (every? #{:in :$in :$not :$isNull :$like} (keys m)))
-
-(s/def ::where-args-map (s/and
-                         (s/keys :opt-un [::in ::$in ::$not ::$isNull ::$like])
-=======
-  (every? #{:in :$in :$not :$isNull :$gt :$gte :$lt :$lte} (keys m)))
+  (every? #{:in :$in
+            :$not :$isNull
+            :$gt :$gte :$lt :$lte
+            :$like}
+          (keys m)))
 
 (s/def ::where-args-map (s/and
                          (s/keys :opt-un [::in ::$in ::$not ::$isNull
-                                          ::$gt ::$gte ::$lt ::$lte])
->>>>>>> 8f17596e
+                                          ::$gt ::$gte ::$lt ::$lte ::$like])
                          where-value-valid-keys?))
 
 (s/def ::where-v
@@ -505,13 +503,7 @@
             :args-map (let [[func args-map-val] (first v-value)]
                         (case func
                           (:$in :in) args-map-val
-<<<<<<< HEAD
-                          :$not {:$not args-map-val}
-                          :$isNull {:$isNull args-map-val}
-                          :$like {:$like args-map-val})))
-=======
                           {func args-map-val})))
->>>>>>> 8f17596e
         [refs-path value-label] (ucoll/split-last path)
 
         [last-etype last-level ref-attr-pats referenced-etypes]
